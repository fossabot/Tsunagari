/******************************
** Tsunagari Tile Engine     **
** window.cpp                **
** Copyright 2011 OmegaSDG   **
******************************/

#include "resourcer.h"
#include "window.h"
#include <stdio.h>

<<<<<<< HEAD
GameWindow::GameWindow(uint x, uint y, bool fullscreen, std::string descriptor) : Gosu::Window(x, y, fullscreen)
=======
GameWindow::GameWindow(uint x, uint y, bool fullscreen, std::string descriptor)
		: Gosu::Window(x, y, fullscreen)
>>>>>>> 97257a1c
{
	Resourcer rc(this);
	world = new World(this, &rc);
	world->init(descriptor);
}

GameWindow::~GameWindow()
{
	delete world;
}

void GameWindow::buttonDown(Gosu::Button btn)
{
	if (btn == Gosu::kbEscape)
		close();
	else
		world->button_down(btn);
}

void GameWindow::draw()
{
	world->draw();
}

bool GameWindow::needsRedraw()
{
	return world->needs_redraw();
}

void GameWindow::update()
{
}
<|MERGE_RESOLUTION|>--- conflicted
+++ resolved
@@ -6,14 +6,9 @@
 
 #include "resourcer.h"
 #include "window.h"
-#include <stdio.h>
 
-<<<<<<< HEAD
-GameWindow::GameWindow(uint x, uint y, bool fullscreen, std::string descriptor) : Gosu::Window(x, y, fullscreen)
-=======
 GameWindow::GameWindow(uint x, uint y, bool fullscreen, std::string descriptor)
 		: Gosu::Window(x, y, fullscreen)
->>>>>>> 97257a1c
 {
 	Resourcer rc(this);
 	world = new World(this, &rc);
