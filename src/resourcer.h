/******************************
** Tsunagari Tile Engine     **
** resourcer.h               **
** Copyright 2011 OmegaSDG   **
******************************/

#ifndef RESOURCER_H
#define RESOURCER_H

#include <string>

#include <Gosu/Gosu.hpp>
#include <libxml/parser.h>
#include <libxml/tree.h>
#include <zip.h>

class GameWindow;

//! Resourcer Class
/*!
	This class provides the engine's global resource handling and caching.
*/
class Resourcer
{
public:
	//! Resourcer Constructor
	Resourcer(GameWindow* window, const std::string& filename);

	//! Resourcer Destructor
	~Resourcer();

	//! Resourcer Initializer
	bool init();

	//! Returns an image resource from disk or cache.
	Gosu::Image* getImage(const std::string& name);

	//! Returns a string resource from disk or cache.
	std::string getString(const std::string& name);

	//! Returns an XML resource from disk or cache.
	xmlDoc* getXMLDoc(const std::string& name);

	//! Returns a music stream from disk or cache.
	Gosu::Sample* getSample(const std::string& name);

private:
	//! Read a resource from disk into memory. Returns NULL on error.
	Gosu::Buffer* read(const std::string& name);

	//! Helper function 
<<<<<<< HEAD
	std::string path(const std::string& entry_name);
=======
	std::string path(const std::string& entry_name) const;
>>>>>>> ef63a7c7

	GameWindow* window;
	zip* z;
	const std::string zip_filename;
};

#endif
<|MERGE_RESOLUTION|>--- conflicted
+++ resolved
@@ -49,11 +49,7 @@
 	Gosu::Buffer* read(const std::string& name);
 
 	//! Helper function 
-<<<<<<< HEAD
-	std::string path(const std::string& entry_name);
-=======
 	std::string path(const std::string& entry_name) const;
->>>>>>> ef63a7c7
 
 	GameWindow* window;
 	zip* z;
