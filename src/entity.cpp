/*********************************
** Tsunagari Tile Engine        **
** entity.cpp                   **
** Copyright 2011-2012 OmegaSDG **
*********************************/

#include <math.h>

#include <boost/algorithm/string.hpp> // for iequals
#include <boost/foreach.hpp>
#include <Gosu/Image.hpp>
#include <Gosu/Math.hpp>
#include <Gosu/Timing.hpp>

#include "area.h"
#include "config.h"
#include "entity.h"
#include "log.h"
#include "python.h"
#include "resourcer.h"
#include "window.h"
#include "xml.h"

#define ASSERT(x)  if (!(x)) return false

static std::string directions[][3] = {
	{"up-left",   "up",   "up-right"},
	{"left",      "",     "right"},
	{"down-left", "down", "down-right"},
};


Entity::Entity()
	: redraw(true),
	  phase(NULL),
	  phaseName(""),
	  speedMul(1.0),
	  moving(false),
	  stillMoving(false),
	  nowalkFlags(TILE_NOWALK | TILE_NOWALK_NPC),
	  area(NULL),
	  r(0.0, 0.0, 0.0),
	  frozen(false)
{
}

Entity::~Entity()
{
}

bool Entity::init(const std::string& descriptor)
{
	this->descriptor = descriptor;
	if (!processDescriptor())
		return false;
	return true;
}

void Entity::draw()
{
	int millis = GameWindow::instance().time();
	phase->updateFrame(millis);
	phase->frame()->draw(doff.x + r.x, doff.y + r.y, r.z);
	redraw = false;
}

bool Entity::needsRedraw() const
{
	int millis = GameWindow::instance().time();
	return redraw || phase->needsRedraw(millis);
}


static double angleFromXY(double x, double y)
{
	double angle = 0.0;

	// Moving at an angle
	if (x != 0 && y != 0) {
		angle = atan(y / x);
		if (y < 0 && x < 0)
			;
		else if (y < 0 && x > 0)
			angle += M_PI;
		else if (y > 0 && x < 0)
			angle += M_PI*2;
		else if (y > 0 && x > 0)
			angle += M_PI;
	}

	// Moving straight
	else {
		if (x < 0)
			angle = 0;
		else if (x > 0)
			angle = M_PI;
		else if (y < 0)
			angle = M_PI_2;
		else if (y > 0)
			angle = 3*M_PI_2;
	}

	return angle;
}

void Entity::update(unsigned long dt)
{
	updateScripts();
	switch (conf.moveMode) {
	case TURN:
		updateTurn(dt);
		break;
	case TILE:
		updateTile(dt);
		break;
	case NOTILE:
		updateNoTile(dt);
		break;
	}
}

void Entity::updateTurn(unsigned long)
{
	// Entities don't do anything in TILE mode.
}

void Entity::updateTile(unsigned long dt)
{
	if (!moving)
		return;

	redraw = true;
	double traveled = speed * (double)dt;
	double destDist = Gosu::distance(r.x, r.y, destCoord.x, destCoord.y);
	if (destDist <= traveled) {
		r = destCoord;
		moving = false;
		postMove();
		if (moving) {
			// Time rollover.
			double perc = 1.0 - destDist/traveled;
			unsigned long remt = (unsigned long)(perc * (double)dt);
			update(remt);
		}
	}
	else {
		double angle = angleFromXY(r.x - destCoord.x,
		                           destCoord.y - r.y);
		double dx = cos(angle);
		double dy = -sin(angle);

		// Fix inaccurate trig functions. (Why do we have to do this!??)
		if (-1e-10 < dx && dx < 1e-10)
			dx = 0.0;
		if (-1e-10 < dy && dy < 1e-10)
			dy = 0.0;

		r.x += dx * traveled;
		r.y += dy * traveled;
	}
}

void Entity::updateNoTile(unsigned long)
{
	// TODO
}

<<<<<<< HEAD
void Entity::onUpdateScripts()
{
	BOOST_FOREACH(boost::python::object& fn, updateListenerFns) {
		pythonSetGlobal("Entity", this);
		try {
			inPythonScript++;
			fn();
			inPythonScript--;
		} catch (boost::python::error_already_set) {
			inPythonScript--;
			Log::err("Python", "Entity.onUpdateScripts():");
			pythonErr();
		}
	}
}

=======
>>>>>>> 13653daa
const std::string Entity::getFacing() const
{
	return directionStr(facing);
}

bool Entity::setPhase(const std::string& name)
{
	AnimationMap::iterator it;
	it = phases.find(name);
	if (it == phases.end()) {
		Log::err(descriptor, "phase '" + name + "' not found");
		return false;
	}
	Animation* newPhase = &it->second;
	if (phase != newPhase) {
		int now = GameWindow::instance().time();
		phase = newPhase;
		phase->startOver(now);
		phaseName = name;
		redraw = true;
		return true;
	}
	return false;
}

std::string Entity::getPhase() const
{
	return phaseName;
}

rcoord Entity::getPixelCoord() const
{
	return r;
}

icoord Entity::getTileCoords_i() const
{
	return area->virt2phys(r);
}

vicoord Entity::getTileCoords_vi() const
{
	return area->virt2virt(r);
}

void Entity::setTileCoords(int x, int y)
{
	vicoord virt(x, y, r.z);
	if (!area->inBounds(virt))
		return;
	redraw = true;
	r = area->virt2virt(virt);
}

void Entity::setTileCoords(int x, int y, double z)
{
	vicoord virt(x, y, z);
	if (!area->inBounds(virt))
		return;
	redraw = true;
	r = area->virt2virt(virt);
}

void Entity::setTileCoords(icoord phys)
{
	if (!area->inBounds(phys))
		return;
	redraw = true;
	r = area->phys2virt_r(phys);
}

void Entity::setTileCoords(vicoord virt)
{
	if (!area->inBounds(virt))
		return;
	redraw = true;
	r = area->virt2virt(virt);
}

bool Entity::isMoving() const
{
	return moving || stillMoving;
}

void Entity::moveByTile(int x, int y)
{
	moveByTile(ivec2(x, y));
}

void Entity::moveByTile(ivec2 delta)
{
	if (moving)
		return;
	setFacing(delta);

	std::vector<icoord> tiles = frontTiles();
	BOOST_FOREACH(const icoord& tile, tiles) {
		if (canMove(tile)) {
			preMove();
			return;
		}
		else
			setPhase(directionStr(facing));
	}
}

Area* Entity::getArea()
{
	return area;
}

void Entity::setArea(Area* a)
{
	area = a;
	calcDoff();
	setSpeed(speedMul); // Calculate new speed based on tile size.
}

double Entity::getSpeed() const
{
	return speedMul;
}

void Entity::setSpeed(double multiplier)
{
	speedMul = multiplier;
	if (area) {
		double tilesPerSecond = area->getTileDimensions().x / 1000.0;
		speed = baseSpeed * speedMul * tilesPerSecond;
	}
}

Tile& Entity::getTile() const
{
	return area->getTile(getTileCoords_i());
}

Tile& Entity::getTile()
{
	return area->getTile(getTileCoords_i());
}

void Entity::setFrozen(bool b)
{
	frozen = b;
}

bool Entity::getFrozen()
{
	return frozen;
}

FlagManip Entity::exemptManip()
{
	return FlagManip(&nowalkExempt);
}

std::vector<icoord> Entity::frontTiles() const
{
	std::vector<icoord> tiles;
	icoord dest = getTileCoords_i();
	dest += icoord(facing.x, facing.y, 0);

	boost::optional<double> layermod = getTile().layermodAt(facing);
	if (layermod)
		dest = area->virt2phys(vicoord(dest.x, dest.y, *layermod));
	tiles.push_back(dest);
	return tiles;
}

void Entity::calcDoff()
{
	// X-axis is centered on tile.
	doff.x = (area->getTileDimensions().x - imgw) / 2;
	// Y-axis is aligned with bottom of tile.
	doff.y = area->getTileDimensions().y - imgh - 1;
}

SampleRef Entity::getSound(const std::string& name) const
{
	SampleMap::const_iterator it;
	it = sounds.find(name);
	if (it != sounds.end())
		return it->second;
	else
		return SampleRef();
}

ivec2 Entity::setFacing(ivec2 facing)
{
	this->facing = ivec2(
		Gosu::clamp(facing.x, -1, 1),
		Gosu::clamp(facing.y, -1, 1)
	);
	return this->facing;
}

const std::string& Entity::directionStr(ivec2 facing) const
{
	return directions[facing.y+1][facing.x+1];
}

bool Entity::canMove(icoord dest)
{
	bool inBounds;
	icoord delta = dest;
	delta -= getTileCoords_i();
	ivec2 dxy(delta.x, delta.y);
	if (!(inBounds = area->inBounds(dest)) &&
	    !(delta.z == 0 && getTile().exitAt(dxy)))
		// The tile is off the map.
		return false;
	destCoord = area->phys2virt_r(dest);
	if (inBounds) {
		destTile = &area->getTile(dest);
		return !nowalked(*destTile);
	}
	else {
		destTile = NULL;
		return true;
	}
}

bool Entity::nowalked(Tile& t)
{
	unsigned flags = nowalkFlags & ~nowalkExempt;

	if (flags & TILE_NOWALK) {
		if (t.hasFlag(TILE_NOWALK))
			return true;
	}
	if (flags & TILE_NOWALK_PLAYER) {
		if (t.hasFlag(TILE_NOWALK_PLAYER))
			return true;
	}
	if (flags & TILE_NOWALK_NPC) {
		if (t.hasFlag(TILE_NOWALK_NPC))
			return true;
	}
	return false;
}

void Entity::preMove()
{
	fromCoord = r;
	fromTile = &getTile();

	rcoord d = destCoord;
	d -= fromCoord;
	deltaCoord = area->virt2virt(d);

	moving = true;

	// Set z right away so that we're on-level with the square we're
	// entering.
	r.z = destCoord.z;

	// Start moving animation.
	switch (conf.moveMode) {
	case TURN:
		break;
	case TILE:
	case NOTILE:
		setPhase("moving " + getFacing());
		break;
	}

	// Process triggers.
	tileExitScript();
	fromTile->onLeaveScripts(this);

	SampleRef step = getSound("step");
	if (step)
		step->play();

	if (conf.moveMode == TURN) {
		// Movement is instantaneous.
		redraw = true;
		r = destCoord;
		postMove();
	}
}

void Entity::postMove()
{
	moving = false;

	if (destTile) {
		boost::optional<double> layermod = getTile().layermods[EXIT_NORMAL];
		if (layermod)
			r.z = *layermod;
	}

	// Stop moving animation.
	if (!stillMoving)
		setPhase(getFacing());

	// Process triggers.
	if (destTile) {
		destTile->onEnterScripts(this);
		tileEntryScript();
	}

	// TODO: move teleportation here
	/*
	 * if (onExit()) {
	 * 	leaveTile();
	 * 	moveArea(getExit());
	 * 	postMoveScript();
	 * 	enterTile();
	 * }
	 */
}

void Entity::updateScripts()
{
	BOOST_FOREACH(ScriptInst& script, updateHooks) {
		pythonSetGlobal("Entity", this);
		pythonSetGlobal("Tile", &getTile());
		script.invoke();
	}
}

void Entity::tileExitScript()
{
<<<<<<< HEAD
	Resourcer* rc = Resourcer::instance();
	const std::string& name = scripts["on_tile_exit"];
	if (name.size()) {
=======
	BOOST_FOREACH(ScriptInst& script, tileExitHooks) {
>>>>>>> 13653daa
		pythonSetGlobal("Entity", this);
		pythonSetGlobal("Tile", &getTile());
		script.invoke();
	}
}

void Entity::tileEntryScript()
{
<<<<<<< HEAD
	Resourcer* rc = Resourcer::instance();
	const std::string& name = scripts["on_tile_entry"];
	if (name.size()) {
=======
	BOOST_FOREACH(ScriptInst& script, tileEntryHooks) {
>>>>>>> 13653daa
		pythonSetGlobal("Entity", this);
		pythonSetGlobal("Tile", &getTile());
		script.invoke();
	}
}


/*
 * DESCRIPTOR CODE BELOW
 */

bool Entity::processDescriptor()
{
	Resourcer* rc = Resourcer::instance();
	XMLRef doc = rc->getXMLDoc(descriptor, "entity.dtd");
	if (!doc)
		return false;
	const XMLNode root = doc->root(); // <entity>
	if (!root)
		return false;

	for (XMLNode node = root.childrenNode(); node; node = node.next()) {
		if (node.is("speed")) {
			ASSERT(node.doubleContent(&baseSpeed));
			setSpeed(speedMul); // Calculate speed from tile size.
		} else if (node.is("sprite")) {
			ASSERT(processSprite(node.childrenNode()));
		} else if (node.is("sounds")) {
			ASSERT(processSounds(node.childrenNode()));
		} else if (node.is("scripts")) {
			ASSERT(processScripts(node.childrenNode()));
		}
	}
	return true;
}

bool Entity::processSprite(XMLNode node)
{
	Resourcer* rc = Resourcer::instance();
	TiledImage tiles;
	for (; node; node = node.next()) {
		if (node.is("sheet")) {
			std::string imageSheet = node.content();
			ASSERT(node.intAttr("tile_width",  &imgw) &&
			       node.intAttr("tile_height", &imgh));
			ASSERT(rc->getTiledImage(tiles, imageSheet,
			       imgw, imgh, false));
		} else if (node.is("phases")) {
			ASSERT(processPhases(node.childrenNode(), tiles));
		}
	}
	return true;
}

bool Entity::processPhases(XMLNode node, const TiledImage& tiles)
{
	for (; node; node = node.next())
		if (node.is("phase"))
			ASSERT(processPhase(node, tiles));
	return true;
}

bool Entity::processPhase(const XMLNode node, const TiledImage& tiles)
{
	/* Each phase requires a 'name'. Additionally,
	 * one of either 'pos' or 'speed' is needed.
	 * If speed is used, we have sub-elements. We
	 * can't have both pos and speed.
	 */
	const std::string name = node.attr("name");
	if (name.empty()) {
		Log::err(descriptor, "<phase> name attribute is empty");
		return false;
	}

	const std::string posStr = node.attr("pos");
	const std::string speedStr = node.attr("speed");

	if (posStr.size() && speedStr.size()) {
		Log::err(descriptor, "pos and speed attributes in "
				"phase element are mutually exclusive");
		return false;
	} else if (posStr.empty() && speedStr.empty()) {
		Log::err(descriptor, "must have pos or speed attribute "
			       "in phase element");
		return false;
	}

	if (posStr.size()) {
		int pos;
		ASSERT(node.intAttr("pos", &pos));
		if (pos < 0 || (int)tiles.size() < pos) {
			Log::err(descriptor,
				"<phase></phase> index out of bounds");
			return false;
		}
		phases[name].addFrame(tiles[pos]);
	}
	else {
		int speed;
		ASSERT(node.intAttr("speed", &speed));

		int len = (int)(1000.0/speed);
		phases[name].setFrameLen(len);
		ASSERT(processMembers(node.childrenNode(),
		                      phases[name], tiles));
	}

	return true;
}

bool Entity::processMembers(XMLNode node, Animation& anim,
                            const TiledImage& tiles)
{
	for (; node; node = node.next())
		if (node.is("member"))
			ASSERT(processMember(node, anim, tiles));
	return true;
}

bool Entity::processMember(const XMLNode node, Animation& anim,
                           const TiledImage& tiles)
{
	int pos;
	ASSERT(node.intAttr("pos", &pos));
	if (pos < 0 || (int)tiles.size() < pos) {
		Log::err(descriptor, "<member></member> index out of bounds");
		return false;
	}
	anim.addFrame(tiles[pos]);
	return true;
}

bool Entity::processSounds(XMLNode node)
{
	for (; node; node = node.next())
		if (node.is("sound"))
			ASSERT(processSound(node));
	return true;
}

bool Entity::processSound(const XMLNode node)
{
	const std::string name = node.attr("name");
	const std::string filename = node.content();
	if (name.empty()) {
		Log::err(descriptor, "<sound> name attribute is empty");
		return false;
	} else if (filename.empty()) {
		Log::err(descriptor, "<sound></sound> is empty");
		return false;
	}

	Resourcer* rc = Resourcer::instance();
	SampleRef s = rc->getSample(filename);
	if (s)
		sounds[name] = s;
	return true;
}

bool Entity::processScripts(XMLNode node)
{
	for (; node; node = node.next())
		if (node.is("script"))
			ASSERT(processScript(node));
	return true;
}

bool Entity::processScript(const XMLNode node)
{
	const std::string trigger = node.attr("trigger");
	const std::string filename = node.content();
	if (trigger.empty()) {
		Log::err(descriptor, "<script> trigger attribute is empty");
		return false;
	} else if (filename.empty()) {
		Log::err(descriptor, "<script></script> is empty");
		return false;
	}

	Resourcer* rc = Resourcer::instance();
	if (!rc->resourceExists(filename)) {
		Log::err(descriptor,
		         std::string("script not found: ") + filename);
		return false;
	}

	if (!addScript(trigger, filename)) {
		Log::err(descriptor,
			std::string("unrecognized script trigger: ") + trigger);
		return false;
	}

	return true;
}

bool Entity::addScript(const std::string& trigger, const std::string& filename)
{
	if (boost::iequals(trigger, "on_update")) {
		updateHooks.push_back(ScriptInst(filename));
		return true;
	}
	if (boost::equals(trigger, "on_tile_entry")) {
		tileEntryHooks.push_back(ScriptInst(filename));
		return true;
	}
	if (boost::iequals(trigger, "on_tile_exit")) {
		tileExitHooks.push_back(ScriptInst(filename));
		return true;
	}
	return false;
}


void exportEntity()
{
	using namespace boost::python;

	class_<Entity>("Entity")
		.def("init", &Entity::init)
		.add_property("frozen", &Entity::getFrozen, &Entity::setFrozen)
		.add_property("phase", &Entity::getPhase, &Entity::setPhase)
		.add_property("area",
		    make_function(&Entity::getArea,
		      return_value_policy<reference_existing_object>()),
		    &Entity::setArea)
		.add_property("tile", make_function(
		    static_cast<Tile& (Entity::*) ()> (&Entity::getTile),
		    return_value_policy<reference_existing_object>()))
		.add_property("coords", &Entity::getTileCoords_vi)
		.add_property("speed", &Entity::getSpeed, &Entity::setSpeed)
		.add_property("moving", &Entity::isMoving)
		.add_property("exempt", &Entity::exemptManip)
		.def("set_coords",
		    static_cast<void (Entity::*) (int,int,double)>
		      (&Entity::setTileCoords))
		.def("move", static_cast<void (Entity::*) (int,int)>
		    (&Entity::moveByTile))
		.def("teleport", static_cast<void (Entity::*) (int,int)>
		    (&Entity::setTileCoords))
		.def("move",
		    static_cast<void (Entity::*) (int,int)>
		      (&Entity::moveByTile));
		;
}
<|MERGE_RESOLUTION|>--- conflicted
+++ resolved
@@ -51,9 +51,7 @@
 bool Entity::init(const std::string& descriptor)
 {
 	this->descriptor = descriptor;
-	if (!processDescriptor())
-		return false;
-	return true;
+	return processDescriptor();
 }
 
 void Entity::draw()
@@ -165,25 +163,6 @@
 	// TODO
 }
 
-<<<<<<< HEAD
-void Entity::onUpdateScripts()
-{
-	BOOST_FOREACH(boost::python::object& fn, updateListenerFns) {
-		pythonSetGlobal("Entity", this);
-		try {
-			inPythonScript++;
-			fn();
-			inPythonScript--;
-		} catch (boost::python::error_already_set) {
-			inPythonScript--;
-			Log::err("Python", "Entity.onUpdateScripts():");
-			pythonErr();
-		}
-	}
-}
-
-=======
->>>>>>> 13653daa
 const std::string Entity::getFacing() const
 {
 	return directionStr(facing);
@@ -314,6 +293,11 @@
 		double tilesPerSecond = area->getTileDimensions().x / 1000.0;
 		speed = baseSpeed * speedMul * tilesPerSecond;
 	}
+}
+
+void Entity::addOnUpdateListener(boost::python::object callable)
+{
+	updateHooks.push_back(callable);
 }
 
 Tile& Entity::getTile() const
@@ -509,13 +493,7 @@
 
 void Entity::tileExitScript()
 {
-<<<<<<< HEAD
-	Resourcer* rc = Resourcer::instance();
-	const std::string& name = scripts["on_tile_exit"];
-	if (name.size()) {
-=======
 	BOOST_FOREACH(ScriptInst& script, tileExitHooks) {
->>>>>>> 13653daa
 		pythonSetGlobal("Entity", this);
 		pythonSetGlobal("Tile", &getTile());
 		script.invoke();
@@ -524,13 +502,7 @@
 
 void Entity::tileEntryScript()
 {
-<<<<<<< HEAD
-	Resourcer* rc = Resourcer::instance();
-	const std::string& name = scripts["on_tile_entry"];
-	if (name.size()) {
-=======
 	BOOST_FOREACH(ScriptInst& script, tileEntryHooks) {
->>>>>>> 13653daa
 		pythonSetGlobal("Entity", this);
 		pythonSetGlobal("Tile", &getTile());
 		script.invoke();
@@ -714,13 +686,13 @@
 	Resourcer* rc = Resourcer::instance();
 	if (!rc->resourceExists(filename)) {
 		Log::err(descriptor,
-		         std::string("script not found: ") + filename);
+			"script not found: " + filename);
 		return false;
 	}
 
 	if (!addScript(trigger, filename)) {
 		Log::err(descriptor,
-			std::string("unrecognized script trigger: ") + trigger);
+			"unrecognized script trigger: " + trigger);
 		return false;
 	}
 
@@ -771,6 +743,7 @@
 		    (&Entity::moveByTile))
 		.def("teleport", static_cast<void (Entity::*) (int,int)>
 		    (&Entity::setTileCoords))
+		.def("add_on_update_listener", &Entity::addOnUpdateListener)
 		.def("move",
 		    static_cast<void (Entity::*) (int,int)>
 		      (&Entity::moveByTile));
