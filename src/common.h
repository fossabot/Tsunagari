--- conflicted
+++ resolved
@@ -7,22 +7,14 @@
 #ifndef COMMON_H
 #define COMMON_H
 
-<<<<<<< HEAD
 #include <string>
-
-struct coord_t {
-	unsigned long x;
-	unsigned long y;
-};
-
-char* strtochar(std::string str);
-=======
 #include <stdint.h>
 
 struct coord_t {
 	uint32_t x;
 	uint32_t y;
 };
->>>>>>> 685e0322
+
+char* strtochar(std::string str);
 
 #endif
