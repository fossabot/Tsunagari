--- conflicted
+++ resolved
@@ -165,13 +165,9 @@
 	
 	//! XML descriptor parsing function.
 	bool processMapProperties(xmlNode* node);
-<<<<<<< HEAD
+	
+	//! Constructs a tile of default type.
 	TileType defaultTileType(const Gosu::Bitmap* source, coord_t tiledim,
-=======
-	
-	//! Constructs a tile of default type.
-	TileType defaultTileType(const Gosu::Bitmap source, coord_t tiledim,
->>>>>>> d133e5ee
 	                         int id);
 	
 	//! XML descriptor parsing function.
