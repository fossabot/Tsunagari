/******************************
** Tsunagari Tile Engine     **
** area.cpp                  **
** Copyright 2011 OmegaSDG   **
******************************/

#include <math.h>

#include <boost/foreach.hpp>
#include <boost/shared_ptr.hpp>
#include <Gosu/Graphics.hpp>
#include <Gosu/Image.hpp>
#include <Gosu/Math.hpp>
#include <Gosu/Timing.hpp>

#include "area.h"
#include "common.h"
#include "entity.h"
#include "log.h"
#include "resourcer.h"
#include "window.h"
#include "world.h"
#include "xml.h"

#define ASSERT(x)  if (!(x)) return false

/* NOTE: In the TMX map format used by Tiled, tileset tiles start counting
         their Y-positions from 0, while layer tiles start counting from 1. I
         can't imagine why the author did this, but we have to take it into
         account.
*/

Area::Area(Resourcer* rc,
           World* world,
           Player* player,
           Music* music,
           const std::string& descriptor)
	: rc(rc), world(world), player(player), music(music),
	  descriptor(descriptor)
{
	dim.x = dim.y = dim.z = 0;
}

Area::~Area()
{
}

bool Area::init()
{
	if (!processDescriptor())
		return false;
	return true;
}

void Area::buttonDown(const Gosu::Button btn)
{
	if (btn == Gosu::kbRight)
		player->startMovement(icoord(1, 0, 0));
	else if (btn == Gosu::kbLeft)
		player->startMovement(icoord(-1, 0, 0));
	else if (btn == Gosu::kbUp)
		player->startMovement(icoord(0, -1, 0));
	else if (btn == Gosu::kbDown)
		player->startMovement(icoord(0, 1, 0));
}

void Area::buttonUp(const Gosu::Button btn)
{
	if (btn == Gosu::kbRight)
		player->stopMovement(icoord(1, 0, 0));
	else if (btn == Gosu::kbLeft)
		player->stopMovement(icoord(-1, 0, 0));
	else if (btn == Gosu::kbUp)
		player->stopMovement(icoord(0, -1, 0));
	else if (btn == Gosu::kbDown)
		player->stopMovement(icoord(0, 1, 0));
}

void Area::draw()
{
	Gosu::Graphics& graphics = GameWindow::getWindow().graphics();
	const Gosu::Transform trans = viewportTransform();
	graphics.pushTransform(trans);

	updateTileAnimations();
	drawTiles();
	drawEntities();

	graphics.popTransform();
}

void Area::updateTileAnimations()
{
	const int millis = GameWindow::getWindow().time();
	BOOST_FOREACH(TileSet& set, tilesets)
		BOOST_FOREACH(TileType& type, set.tileTypes)
			type.anim.updateFrame(millis);

}

void Area::drawTiles() const
{
	const icube_t tiles = visibleTiles();
	for (int z = tiles.z1; z != tiles.z2; z++) {
		const grid_t& grid = map[z];
		for (int y = tiles.y1; y != tiles.y2; y++) {
			const row_t& row = grid[y];
			for (int x = tiles.x1; x != tiles.x2; x++) {
				drawTile(row[x], x, y, z);
			}
		}
	}
}

void Area::drawTile(const Tile& tile, int x, int y, int) const
{
	const TileType* type = tile.type;
	const Gosu::Image* img = type->anim.frame();
	img->draw((double)x*img->width(), (double)y*img->height(), 0);
}

void Area::drawEntities()
{
	player->draw();
}

bool Area::needsRedraw() const
{
	if (player->needsRedraw())
		return true;

	// Do any onscreen tile types need to update their animations?
	BOOST_FOREACH(const TileSet& set, tilesets)
		BOOST_FOREACH(const TileType& type, set.tileTypes)
			if (type.needsRedraw(*this))
				return true;
	return false;
}

void Area::update(unsigned long dt)
{
	music->update();
	player->update(dt);
}

icoord Area::getDimensions() const
{
	return dim;
}

icoord Area::getTileDimensions() const
{
	return tilesets[0].tileDim; // XXX only considers first tileset
}

const Tile& Area::getTile(icoord c) const
{
	return map[c.z][c.y][c.x];
}

Tile& Area::getTile(icoord c)
{
	return map[c.z][c.y][c.x];
}

static double center(double w, double g, double p)
{
	return w>g ? (w-g)/2.0 : Gosu::boundBy(w/2.0-p, w-g, 0.0);
}

// FIXME: should return an rcoord
const icoord Area::viewportOffset() const
{
	const Gosu::Graphics& graphics = GameWindow::getWindow().graphics();
	const double tileWidth = (double)tilesets[0].tileDim.x;
	const double tileHeight = (double)tilesets[0].tileDim.y;
	const double windowWidth = (double)graphics.width() / tileWidth;
	const double windowHeight = (double)graphics.height() / tileHeight;
	const double mapWidth = (double)dim.x;
	const double mapHeight = (double)dim.y;
	const double playerX = player->getRPixel().x / tileWidth + 0.5;
	const double playerY = player->getRPixel().y / tileHeight + 0.5;

	icoord c;
	c.x = (int)(center(windowWidth, mapWidth, playerX) * tileWidth);
	c.y = (int)(center(windowHeight, mapHeight, playerY) * tileHeight);
	c.z = 0;

	return c;
}

const Gosu::Transform Area::viewportTransform() const
{
	const icoord c = viewportOffset();
	return Gosu::translate((double)c.x, (double)c.y);
}

icube_t Area::visibleTiles() const
{
	const Gosu::Graphics& graphics = GameWindow::getWindow().graphics();
	const int tileWidth = tilesets[0].tileDim.x;
	const int tileHeight = tilesets[0].tileDim.y;
	const int windowWidth = graphics.width();
	const int windowHeight = graphics.height();
	const icoord off = viewportOffset();

	const int x1 = -off.x / tileWidth;
	const int y1 = -off.y / tileHeight;
	const int x2 = (int)ceil((double)(windowWidth - off.x) /
		(double)tileWidth);
	const int y2 = (int)ceil((double)(windowHeight - off.y) /
		(double)tileHeight);

	// Does the entire width or height of the map fit onscreen?
	if (x1 >= 0 && y1 >= 0)
		return icube(x1, y1, 0, x2, y2, 1);
	else if (x1 >= 0)
		return icube(x1, 0, 0, x2, dim.y, 1);
	else if (y1 >= 0)
		return icube(0, y1, 0, dim.x, y2, 1);
	else
		return icube(0, 0, 0, dim.x, dim.y, 1);
}

bool Area::processDescriptor()
{
	XMLDoc doc;
	const XMLNode root;

	ASSERT(doc = rc->getXMLDoc(descriptor, "area.dtd"));
	ASSERT(root = doc.root()); // <map>

	ASSERT(root.intAttr("width", &dim.x));
	ASSERT(root.intAttr("height", &dim.y));
	dim.z = 1;

	for (XMLNode child = root.childrenNode(); child; child = child.next()) {
		if (child.is("properties")) {
			ASSERT(processMapProperties(child));
		}
		else if (child.is("tileset")) {
			ASSERT(processTileSet(child));
		}
		else if (child.is("layer")) {
			ASSERT(processLayer(child));
		}
		else if (child.is("objectgroup")) {
			ASSERT(processObjectGroup(child));
		}
	}

	return true;
}

bool Area::processMapProperties(xmlNode* node)
{

/*
 <properties>
  <property name="areaspec" value="1"/>
  <property name="author" value="Michael D. Reiley"/>
  <property name="name" value="Baby's First Area"/>
  <property name="intro_music" value="intro.music"/>
  <property name="main_music" value="wind.music"/>
  <property name="onLoad" value="babysfirst_init()"/>
  <property name="scripts" value="areainits.event,test.event"/>
 </properties>
*/
	bool introSet = false;
	bool mainSet = false;

	for (XMLNode child = node.childrenNode(); child; child = child.next()) {
		std::string name = child.attr("name");
		std::string value = child.attr("value");
		if (name == "author")
			author = value;
		else if (name == "name")
			this->name = value;
<<<<<<< HEAD
		else if (!name.compare("intro_music")) {
			music->setIntro(value);
			introSet = true;
		}
		else if (!name.compare("main_music")) {
			music->setMain(value);
			mainSet = true;
		}
		else if (!name.compare("onLoad"))
=======
		else if (name == "intro_music")
			introMusic = rc->getSample(value);
		else if (name == "main_music")
			mainMusic = rc->getSample(value);
		else if (name == "onLoad")
>>>>>>> aef9f2f5
			onLoadEvents = value;
		else if (name == "scripts")
			scripts = value; // TODO split(), load
	}
	
	if (!introSet)
		music->setIntro("");
	if (!mainSet)
		music->setMain("");
	return true;
}

bool Area::processTileSet(xmlNode* node)
{

/*
 <tileset firstgid="1" name="tiles.sheet" tilewidth="64" tileheight="64">
  <image source="tiles.sheet" width="256" height="256"/>
  <tile id="14">
   ...
  </tile>
 </tileset>
*/

	int x, y, z;

	ASSERT(node.intAttr("tilewidth", &x));
	ASSERT(node.intAttr("tileheight", &y));
	z = 1;

	TileSet ts;
	ts.tileDim = icoord(x, y, z);

	for (XMLNode child = node.childrenNode(); child; child = child.next()) {
		if (child.is("tile")) {
			unsigned id;
			ASSERT(child.intAttr("id", &id));

			// Undeclared TileTypes have default properties.
			while (ts.tileTypes.size() != id) {
				TileType tt(ts);
				ts.tileTypes.push_back(tt);
			}

			// Handle explicit TileType
			ASSERT(processTileType(child, ts));
		}
		else if (child.is("image")) {
			std::string source = child.attr("source");
			rc->getTiledImage(ts.tiles, source,
				(unsigned)x, (unsigned)y, true);
		}
	}

	while (ts.tiles.size()) {
		TileType tt(ts);
		ts.tileTypes.push_back(tt);
	}

	tilesets.push_back(ts);
	return true;
}

bool Area::processTileType(xmlNode* node, TileSet& set)
{

/*
  <tile id="8">
   <properties>
    <property name="flags" value="nowalk"/>
    <property name="onEnter" value="skid();speed(2)"/>
    <property name="onLeave" value="undo()"/>
   </properties>
  </tile>
  <tile id="14">
   <properties>
    <property name="animated" value="1"/>
    <property name="size" value="2"/>
    <property name="speed" value="2"/>
   </properties>
  </tile>
*/

	// Initialize a default TileType, we'll build on that.
	TileType type(set);

	unsigned expectedId = (unsigned)set.tileTypes.size();
	unsigned id;
	ASSERT(child.intAttr("id", &id));
	if (id != expectedId) {
		Log::err(descriptor, std::string("expected TileType id ") +
		         itostr(expectedId) + ", but got " +
			 itostr(id));
		return false;
	}

	XMLNode child = node.childrenNode(); // <properties>
	for (child = child.childrenNode(); child; child = child.next()) {
		// Each <property>...
		std::string name = child.attr("name");
		std::string value = child.attr("value");
		if (name == "flags") {
			type.flags = splitTileFlags(value);
		}
		else if (name == "onEnter") {
			if (!rc->resourceExists(value)) {
				Log::err("Resourcer", "script " + value +
						" referenced but not found");
				continue;
			}
			TileEvent e;
			e.trigger = onEnter;
			e.script = value;
			type.events.push_back(e);
			type.flags |= hasOnEnter;
		}
		else if (name == "onLeave") {
			if (!rc->resourceExists(value)) {
				Log::err("Resourcer", "script " + value +
						" referenced but not found");
				continue;
			}
			TileEvent e;
			e.trigger = onLeave;
			e.script = value;
			type.events.push_back(e);
			type.flags |= hasOnLeave;
		}
		else if (name == "animated") {
			// XXX still needed?
			// type.animated = parseBool((const char*)value);
		}
		else if (name == "size") {
			int size;
			ASSERT(child.intAttr("value", &size));

			// Add size-1 more frames to our animation.
			// We already have one from TileType's constructor.
			for (int i = 1; i < size; i++) {
				if (set.tiles.empty()) {
					Log::err(descriptor, "ran out of tiles"
						"/frames for animated tile");
					return false;
				}
				type.anim.addFrame(set.tiles.front());
				set.tiles.pop_front();
			}
		}
		else if (name == "speed") {
			double hertz;
			ASSERT(child.doubleAttr("value", &hertz));
			int len = (int)(1000.0/hertz);
			type.anim.setFrameLen(len);
		}
	}

	set.tileTypes.push_back(type);
	return true;
}

bool Area::processLayer(xmlNode* node)
{

/*
 <layer name="Tiles0" width="5" height="5">
  <properties>
   ...
  </properties>
  <data>
   <tile gid="9"/>
   <tile gid="9"/>
   <tile gid="9"/>
...
   <tile gid="3"/>
   <tile gid="9"/>
   <tile gid="9"/>
  </data>
 </layer>
*/

	int x, y;
	ASSERT(node.intAttr("width", &x));
	ASSERT(node.intAttr("height", &h));

	if (dim.x != x || dim.y != y) {
		Log::err(descriptor, "layer x,y size != map x,y size");
		return false;
	}

	for (XMLNode child = node.childrenNode(); child; child = child.next()) {
		if (child.is("properties")) {
			ASSERT(processLayerProperties(child));
		}
		else if (child.is("data")) {
			ASSERT(processLayerData(child));
		}
	}
	return true;
}

bool Area::processLayerProperties(xmlNode* node)
{

/*
  <properties>
   <property name="layer" value="0"/>
  </properties>
*/

	for (XMLNode child = node.childrenNode(); child; child = child.next()) {
		std::string name  = child.attr("name");
		std::string value = child.attr("value");
		if (name == "layer") {
			int depth;
			ASSERT(child.intAttr("value", &depth));
			if (depth != dim.z - 1) {
				Log::err(descriptor, "invalid layer depth");
				return false;
			}
		}
	}

	return true;
}

bool Area::processLayerData(xmlNode* node)
{

/*
  <data>
   <tile gid="9"/>
   <tile gid="9"/>
   <tile gid="9"/>
...
   <tile gid="3"/>
   <tile gid="9"/>
   <tile gid="9"/>
  </data>
*/

	row_t row;
	grid_t grid;

	row.reserve(dim.x);
	grid.reserve(dim.y);

	std::vector<TileType>& tileTypes = tilesets[0].tileTypes;

	for (int i = 1, XMLNode child = node.childrenNode(); child; i++, child = child.next()) {
		if (child.is("tile")) {
			int gid;
			ASSERT(child.intAttr("gid", &gid));
			gid -= 1;

			ASSERT(0 <= gid && gid < tileTypes.size());

			Tile t;
			t.type = &tileTypes[gid]; // XXX can only access first tileset
			t.flags = 0x0;
			type->allOfType.push_back(&t);
			row.push_back(t);
			if (row.size() % dim.x == 0) {
				grid.push_back(row);
				row.clear();
				row.reserve(dim.x);
			}
		}
	}

	map.push_back(grid);
	dim.z++;
	return true;
}

bool Area::processObjectGroup(xmlNode* node)
{

/*
 <objectgroup name="Prop0" width="5" height="5">
  <properties>
   <property name="layer" value="0"/>
  </properties>
  <object name="tile2" type="Tile" gid="7" x="64" y="320">
   <properties>
    <property name="onEnter" value="speed(0.5)"/>
    <property name="onLeave" value="undo()"/>
    <property name="door" value="grassfield.area,1,1,0"/>
    <property name="flags" value="npc_nowalk"/>
   </properties>
  </object>
 </objectgroup>
*/

	int x, y;
	ASSERT(node.intAttr("width", &x));
	ASSERT(node.intAttr("height", &y));

	int zpos = -1;

	if (dim.x != x || dim.y != y) {
		Log::err(descriptor, "objectgroup x,y size != map x,y size");
		return false;
	}

	for (XMLNode child = node.childrenNode(); child; child = child.next()) {
		if (child.is("properties")) {
			ASSERT(processObjectGroupProperties(child, &zpos));
		}
		else if (child.is("object")) {
			ASSERT(zpos != -1 && processObject(child, zpos));
		}
	}

	return true;
}

bool Area::processObjectGroupProperties(xmlNode* node, int* zpos)
{

/*
  <properties>
   <property name="layer" value="0"/>
  </properties>
*/

	for (XMLNode child = node.childrenNode(); child; child = child.next()) {
		std::string name = child.attr("name");
		std::string value = child.attr("value");
		if (name == "layer") {
			int layer;
			ASSERT(child.intAttr("value", &layer));
			if (layer < 0 || (int)dim.z <= layer) {
				Log::err(descriptor,
					"objectgroup must correspond with layer"
				);
				return false;
			}
			*zpos = layer;
		}
	}
	return true;
}

bool Area::processObject(xmlNode* node, int zpos)
{

/*
  <object name="tile2" type="Tile" gid="7" x="64" y="320">
   <properties>
    <property name="onEnter" value="speed(0.5)"/>
    <property name="onLeave" value="undo()"/>
    <property name="door" value="grassfield.area,1,1,0"/>
    <property name="flags" value="npc_nowalk"/>
   </properties>
  </object>
*/

	std::string type = node.attr("type");
	if (type != "Tile") {
		Log::err(descriptor, "object type must be Tile");
		return false;
	}


	// wouldn't have to access tilesets if we had tileDim ourselves
	icoord_t& tileDim = tilesets[0].tileDim;
	int x, y;
	ASSERT(node.intAttr("x", &x));
	ASSERT(node.intAttr("y", &y));
	x /= tileDim.x;
	y /= tileDim.y;
	y = y - 1; // bug in tiled? y is 1 too high
	// XXX we ignore the object gid... is that okay?

	// We know which Tile is being talked about now... yay
	Tile& t = map[zpos][y][x];

	XMLNode child = node.childrenNode(); // <properties>
	for (child = child.childrenNode(); child; child = child.next()) {
		// Each <property>...
		std::string name = child.attr("name");
		std::string value = child.attr("value");
		if (name == "flags") {
			t.flags = splitTileFlags(value);
		}
		else if (name == "onEnter") {
			if (!rc->resourceExists(value)) {
				Log::err("Resourcer", "script " + value +
						" referenced but not found");
				continue;
			}
			TileEvent e;
			e.trigger = onEnter;
			e.script = value;
			t.events.push_back(e);
			t.flags |= hasOnEnter;
		}
		else if (name == "onLeave") {
			if (!rc->resourceExists(value)) {
				Log::err("Resourcer", "script " + value +
						" referenced but not found");
				continue;
			}
			TileEvent e;
			e.trigger = onLeave;
			e.script = value;
			t.events.push_back(e);
			t.flags |= hasOnLeave;
		}
		else if (name == "door") {
			t.door.reset(parseDoor(value));
			t.flags |= npc_nowalk;
		}
	}
	return true;
}

// FIXME: It can fail, should return bool.
unsigned Area::splitTileFlags(const std::string strOfFlags)
{
	std::vector<std::string> strs;
	strs = splitStr(strOfFlags, ",");

	unsigned flags = 0x0;
	BOOST_FOREACH(const std::string& str, strs) {
		if (str == "nowalk")
			flags |= nowalk;
	}
	return flags;
}

// FIXME: It can fail, should return bool.
Door Area::parseDoor(const std::string dest)
{

/*
  Format: destination Area, x, y, z
  E.g.:   "babysfirst.area,1,3,0"
*/

	std::vector<std::string> strs;
	strs = splitStr(dest, ",");

	// TODO: verify the validity of the input string... it's coming from
	// user land
	Door door;
	door.area = strs[0];
	door.tile.x = atoi(strs[1].c_str());
	door.tile.y = atoi(strs[2].c_str());
	door.tile.z = atoi(strs[3].c_str());
	return door;
}
<|MERGE_RESOLUTION|>--- conflicted
+++ resolved
@@ -276,23 +276,15 @@
 			author = value;
 		else if (name == "name")
 			this->name = value;
-<<<<<<< HEAD
-		else if (!name.compare("intro_music")) {
+		else if (name == "intro_music") {
 			music->setIntro(value);
 			introSet = true;
 		}
-		else if (!name.compare("main_music")) {
+		else if (name == "main_music") {
 			music->setMain(value);
 			mainSet = true;
 		}
-		else if (!name.compare("onLoad"))
-=======
-		else if (name == "intro_music")
-			introMusic = rc->getSample(value);
-		else if (name == "main_music")
-			mainMusic = rc->getSample(value);
 		else if (name == "onLoad")
->>>>>>> aef9f2f5
 			onLoadEvents = value;
 		else if (name == "scripts")
 			scripts = value; // TODO split(), load
@@ -658,7 +650,7 @@
 
 
 	// wouldn't have to access tilesets if we had tileDim ourselves
-	icoord_t& tileDim = tilesets[0].tileDim;
+	icoord& tileDim = tilesets[0].tileDim;
 	int x, y;
 	ASSERT(node.intAttr("x", &x));
 	ASSERT(node.intAttr("y", &y));
